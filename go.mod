--- conflicted
+++ resolved
@@ -8,13 +8,8 @@
 	github.com/spf13/cobra v1.9.1
 	github.com/spf13/viper v1.18.2
 	github.com/stretchr/testify v1.8.4
-<<<<<<< HEAD
 	gorm.io/driver/sqlite v1.6.0
-	gorm.io/gorm v1.30.0
-=======
-	gorm.io/driver/sqlite v1.5.4
 	gorm.io/gorm v1.30.1
->>>>>>> 6829b2f1
 )
 
 require (
